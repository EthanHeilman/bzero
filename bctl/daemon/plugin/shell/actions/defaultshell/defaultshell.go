--- conflicted
+++ resolved
@@ -133,30 +133,8 @@
 	case smsg.Stop:
 		d.tmb.Kill(fmt.Errorf("received shell quit stream message"))
 		return
-<<<<<<< HEAD
-	}
-	defer term.Restore(int(os.Stdin.Fd()), oldState)
-
-	b := make([]byte, 1)
-
-	for {
-		select {
-		case <-d.tmb.Dying():
-			return
-		default:
-			n, err := os.Stdin.Read(b)
-			if err != nil || n != 1 {
-				d.tmb.Kill(fmt.Errorf("error reading last keypress from Stdin: %s", err))
-				return
-			}
-			d.logger.Debugf("READ")
-
-			d.stdInChan <- b[0]
-		}
-=======
 	default:
 		d.logger.Errorf("unhandled stream type: %s", smessage.Type)
->>>>>>> 82fcf0e1
 	}
 }
 
