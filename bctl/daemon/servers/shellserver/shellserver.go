package shellserver

import (
	"errors"
	"fmt"
	"os"
	"strings"

	"github.com/google/uuid"
	"gopkg.in/tomb.v2"

	"bastionzero.com/bctl/v1/bctl/daemon/datachannel"
	"bastionzero.com/bctl/v1/bctl/daemon/keysplitting"
	"bastionzero.com/bctl/v1/bctl/daemon/plugin/shell"
	am "bastionzero.com/bctl/v1/bzerolib/channels/agentmessage"
	"bastionzero.com/bctl/v1/bzerolib/channels/websocket"
	"bastionzero.com/bctl/v1/bzerolib/logger"
	bzplugin "bastionzero.com/bctl/v1/bzerolib/plugin"
	bzshell "bastionzero.com/bctl/v1/bzerolib/plugin/shell"
)

const (
	// websocket connection parameters for all datachannels created by tcp server
	autoReconnect = false
	getChallenge  = false
)

type ShellServer struct {
	logger    *logger.Logger
	websocket *websocket.Websocket
	tmb       tomb.Tomb

	// Handler to select message types
	targetSelectHandler func(msg am.AgentMessage) (string, error)

	// Shell specific vars
	targetUser    string
	dataChannelId string

	// fields for new datachannels
	params              map[string]string
	headers             map[string]string
	serviceUrl          string
	refreshTokenCommand string
	configPath          string
	agentPubKey         string
}

func StartShellServer(
	logger *logger.Logger,
	targetUser string,
	dataChannelId string,
	refreshTokenCommand string,
	configPath string,
	serviceUrl string,
	params map[string]string,
	headers map[string]string,
	agentPubKey string,
	targetSelectHandler func(msg am.AgentMessage) (string, error)) error {

	shellServer := &ShellServer{
		logger:              logger,
		serviceUrl:          serviceUrl,
		params:              params,
		headers:             headers,
		targetSelectHandler: targetSelectHandler,
		configPath:          configPath,
		refreshTokenCommand: refreshTokenCommand,
		targetUser:          targetUser,
		dataChannelId:       dataChannelId,
		agentPubKey:         agentPubKey,
	}

	// Create a new websocket
	if err := shellServer.newWebsocket(uuid.New().String()); err != nil {
		shellServer.logger.Error(err)
		return err
	}

	// create our new datachannel
	if err := shellServer.newDataChannel(string(bzshell.DefaultShell), shellServer.websocket); err != nil {
		logger.Errorf("error starting datachannel: %s", err)
	}

	return nil
}

// for creating new websockets
func (ss *ShellServer) newWebsocket(wsId string) error {
	subLogger := ss.logger.GetWebsocketLogger(wsId)
	if wsClient, err := websocket.New(subLogger, ss.serviceUrl, ss.params, ss.headers, ss.targetSelectHandler, autoReconnect, getChallenge, ss.refreshTokenCommand, websocket.Shell); err != nil {
		return err
	} else {
		ss.websocket = wsClient
		return nil
	}
}

// for creating new datachannels
func (ss *ShellServer) newDataChannel(action string, websocket *websocket.Websocket) error {
	var attach bool
	if ss.dataChannelId == "" {
		ss.dataChannelId = uuid.New().String()
		attach = false
		ss.logger.Infof("Creating new datachannel id: %s", ss.dataChannelId)
	} else {
		attach = true
		ss.logger.Infof("Attaching to an existing datachannel id: %s", ss.dataChannelId)
	}

	// every datachannel gets a uuid to distinguish it so a single websockets can map to multiple datachannels
	subLogger := ss.logger.GetDatachannelLogger(ss.dataChannelId)

	// create our plugin and start the action
	pluginLogger := subLogger.GetPluginLogger(bzplugin.Db)
	plugin := shell.New(pluginLogger)
	if err := plugin.StartAction(attach); err != nil {
		return fmt.Errorf("failed to start action: %s", err)
	}

	// Build the action payload to send in the syn message when opening the datachannel
<<<<<<< HEAD
	// FIXME: why is this an openMessage and not ActionParams?
	actionParams := bzshell.ShellOpenMessage{
=======
	actionParams := bzshell.ShellActionParams{
>>>>>>> 82fcf0e1
		TargetUser: ss.targetUser,
	}

	action = "shell/" + action
	ksLogger := ss.logger.GetComponentLogger("mrzap")
	if keysplitter, err := keysplitting.New(ksLogger, ss.agentPubKey, ss.configPath, ss.refreshTokenCommand); err != nil {
		return err
	} else if dc, dcTmb, err := datachannel.New(subLogger, ss.dataChannelId, &ss.tmb, websocket, keysplitter, plugin, action, actionParams, attach); err != nil {
		return err
	} else {

		// create a function to listen to the datachannel dying and then exit the shell daemon process
		go func() {
			for {
				select {
				case <-ss.tmb.Dying():
					dc.Close(errors.New("shell server exiting...closing datachannel"))
					return
				case <-dcTmb.Dead():
					// bubble up our error to the user
					if dcTmb.Err() != nil {
						// let's just take our innermost error to give the user
						errs := strings.Split(dcTmb.Err().Error(), ": ")
						errorString := fmt.Sprintf("error: %s", errs[len(errs)-1])
						os.Stdout.Write([]byte(errorString))
					}
					errorCode := 1
					os.Exit(errorCode)
				}
			}
		}()
		return nil
	}
}<|MERGE_RESOLUTION|>--- conflicted
+++ resolved
@@ -119,12 +119,7 @@
 	}
 
 	// Build the action payload to send in the syn message when opening the datachannel
-<<<<<<< HEAD
-	// FIXME: why is this an openMessage and not ActionParams?
-	actionParams := bzshell.ShellOpenMessage{
-=======
 	actionParams := bzshell.ShellActionParams{
->>>>>>> 82fcf0e1
 		TargetUser: ss.targetUser,
 	}
 
