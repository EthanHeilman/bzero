package dbserver

import (
	"errors"
	"net"
	"os"
	"time"

	"github.com/google/uuid"
	"gopkg.in/tomb.v2"

	"bastionzero.com/bctl/v1/bctl/daemon/datachannel"
	"bastionzero.com/bctl/v1/bctl/daemon/keysplitting"
	"bastionzero.com/bctl/v1/bctl/daemon/plugin/db"
	am "bastionzero.com/bctl/v1/bzerolib/channels/agentmessage"
	"bastionzero.com/bctl/v1/bzerolib/channels/websocket"
	"bastionzero.com/bctl/v1/bzerolib/logger"
	bzplugin "bastionzero.com/bctl/v1/bzerolib/plugin"
	bzdb "bastionzero.com/bctl/v1/bzerolib/plugin/db"
)

const (
	// websocket connection parameters for all datachannels created by tcp server
	autoReconnect = true
	getChallenge  = false
)

type DbServer struct {
	logger    *logger.Logger
	websocket *websocket.Websocket
	tmb       tomb.Tomb

	// Handler to select message types
	targetSelectHandler func(msg am.AgentMessage) (string, error)

	// Db specific vars
	remotePort int
	remoteHost string

	// fields for new datachannels
	localPort           string
	localHost           string
	params              map[string]string
	headers             map[string]string
	serviceUrl          string
	refreshTokenCommand string
	configPath          string
	agentPubKey         string
}

func StartDbServer(logger *logger.Logger,
	localPort string,
	localHost string,
	remotePort int,
	remoteHost string,
	refreshTokenCommand string,
	configPath string,
	serviceUrl string,
	params map[string]string,
	headers map[string]string,
	agentPubKey string,
	targetSelectHandler func(msg am.AgentMessage) (string, error)) error {

	server := &DbServer{
		logger:              logger,
		serviceUrl:          serviceUrl,
		params:              params,
		headers:             headers,
		targetSelectHandler: targetSelectHandler,
		configPath:          configPath,
		refreshTokenCommand: refreshTokenCommand,
		localPort:           localPort,
		localHost:           localHost,
		remoteHost:          remoteHost,
		remotePort:          remotePort,
		agentPubKey:         agentPubKey,
	}

	// Create a new websocket
	if err := server.newWebsocket(uuid.New().String()); err != nil {
		server.logger.Error(err)
		return err
	}

	// Now create our local listener for TCP connections
	logger.Infof("Resolving TCP address for host:port %s:%s", localHost, localPort)
	localTcpAddress, err := net.ResolveTCPAddr("tcp", localHost+":"+localPort)
	if err != nil {
		logger.Errorf("Failed to resolve TCP address %s", err)
		os.Exit(1)
	}

	logger.Infof("Setting up TCP listener")
	localTcpListener, err := net.ListenTCP("tcp", localTcpAddress)
	if err != nil {
		logger.Errorf("Failed to open local port to listen: %s", err)
		os.Exit(1)
	}

	// Always ensure we close the local tcp connection when we exit
	defer localTcpListener.Close()

	// Block and keep listening for new tcp events
	for {
		conn, err := localTcpListener.AcceptTCP()
		if err != nil {
			logger.Errorf("failed to accept connection: %s", err)
			continue
		}

		logger.Infof("Accepting new tcp connection")

		// important sleep for preventing errors on linux machines when executing commands immediately
		// after daemon startup
		time.Sleep(time.Second)

		// create our new datachannel in its own go routine so that we can accept other tcp connections
		go func() {
<<<<<<< HEAD
			if dc, err := server.newDataChannel(string(bzdb.Dial), server.websocket); err == nil {

				// Start the dial plugin
				food := bzdb.DbFood{
					Action: bzdb.Dial,
					Conn:   conn,
				}
				dc.Feed(food)
			} else {
=======
			// every datachannel gets a uuid to distinguish it so a single websockets can map to multiple datachannels
			dcId := uuid.New().String()
			subLogger := logger.GetDatachannelLogger(dcId)
			pluginLogger := subLogger.GetPluginLogger(bzplugin.Db)
			plugin := db.New(pluginLogger)
			if err := plugin.StartAction(bzdb.Dial, conn); err != nil {
				logger.Errorf("error starting action: %s", err)
			} else if err := listener.newDataChannel(dcId, string(bzdb.Dial), listener.websocket, plugin); err != nil {
>>>>>>> 82fcf0e1
				logger.Errorf("error starting datachannel: %s", err)
			}
		}()
	}
}

// for creating new websockets
func (d *DbServer) newWebsocket(wsId string) error {
	subLogger := d.logger.GetWebsocketLogger(wsId)
	if wsClient, err := websocket.New(subLogger, d.serviceUrl, d.params, d.headers, d.targetSelectHandler, autoReconnect, getChallenge, d.refreshTokenCommand, websocket.Db); err != nil {
		return err
	} else {
		d.websocket = wsClient
		return nil
	}
}

// for creating new datachannels
func (d *DbServer) newDataChannel(dcId string, action string, websocket *websocket.Websocket, plugin *db.DbDaemonPlugin) error {
	attach := false
	subLogger := d.logger.GetDatachannelLogger(dcId)

	d.logger.Infof("Creating new datachannel id: %s", dcId)

	// Build the synPayload to send to the datachannel to start the plugin
	synPayload := bzdb.DbActionParams{
		RemotePort: d.remotePort,
		RemoteHost: d.remoteHost,
	}

	action = "db/" + action
	ksLogger := d.logger.GetComponentLogger("mrzap")
	if keysplitter, err := keysplitting.New(ksLogger, d.agentPubKey, d.configPath, d.refreshTokenCommand); err != nil {
		return err
	} else if dc, dcTmb, err := datachannel.New(subLogger, dcId, &d.tmb, websocket, keysplitter, plugin, action, synPayload, attach); err != nil {
		return err
	} else {

		// create a function to listen to the datachannel dying and then laugh
		go func() {
			for {
				select {
				case <-d.tmb.Dying():
					dc.Close(errors.New("db server closing"))
					return
				case <-dcTmb.Dead():
					// notify agent to close the datachannel
					d.logger.Info("Sending DataChannel Close")
					cdMessage := am.AgentMessage{
						ChannelId:   dcId,
						MessageType: string(am.CloseDataChannel),
					}
					d.websocket.Send(cdMessage)

					return
				}
			}
		}()
		return nil
	}
}<|MERGE_RESOLUTION|>--- conflicted
+++ resolved
@@ -116,17 +116,6 @@
 
 		// create our new datachannel in its own go routine so that we can accept other tcp connections
 		go func() {
-<<<<<<< HEAD
-			if dc, err := server.newDataChannel(string(bzdb.Dial), server.websocket); err == nil {
-
-				// Start the dial plugin
-				food := bzdb.DbFood{
-					Action: bzdb.Dial,
-					Conn:   conn,
-				}
-				dc.Feed(food)
-			} else {
-=======
 			// every datachannel gets a uuid to distinguish it so a single websockets can map to multiple datachannels
 			dcId := uuid.New().String()
 			subLogger := logger.GetDatachannelLogger(dcId)
@@ -134,8 +123,7 @@
 			plugin := db.New(pluginLogger)
 			if err := plugin.StartAction(bzdb.Dial, conn); err != nil {
 				logger.Errorf("error starting action: %s", err)
-			} else if err := listener.newDataChannel(dcId, string(bzdb.Dial), listener.websocket, plugin); err != nil {
->>>>>>> 82fcf0e1
+			} else if err := server.newDataChannel(dcId, string(bzdb.Dial), listener.websocket, plugin); err != nil {
 				logger.Errorf("error starting datachannel: %s", err)
 			}
 		}()
