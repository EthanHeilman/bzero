--- conflicted
+++ resolved
@@ -149,11 +149,7 @@
 	// Send the request
 	response, err := client.Get(ctx)
 	if err != nil {
-<<<<<<< HEAD
-		return nil, fmt.Errorf("error making get request for agent identity token. Request: %+v Error: %s", getAgentIdentityToken, err)
-=======
 		return nil, fmt.Errorf("error making get request for agent identity token: %s. Request: %+v", err, getAgentIdentityToken)
->>>>>>> ec6d7652
 	}
 
 	// Decode and return response
