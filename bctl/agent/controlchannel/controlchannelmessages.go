--- conflicted
+++ resolved
@@ -1,12 +1,9 @@
 package controlchannel
 
-<<<<<<< HEAD
-import "bastionzero.com/bctl/v1/bctl/agent/userkeys"
-=======
 import (
+	"bastionzero.com/bctl/v1/bctl/agent/userkeys"
 	bzcrt "bastionzero.com/bctl/v1/bzerolib/mrtap/bzcert"
 )
->>>>>>> 45fc8f08
 
 type HeartbeatMessage struct {
 	Alive           bool   `json:"alive"`
@@ -49,11 +46,11 @@
 	UploadLogsRequestId string `json:"uploadLogsRequestId"`
 }
 
-<<<<<<< HEAD
 type ReceiveShardMessage struct {
 	TargetId string                   `json:"virtualTargetId"`
 	KeyShard userkeys.SplitPrivateKey `json:"keyShard"`
-=======
+}
+
 type ServiceAccountConfiguration struct {
 	JwksUrlPattern string `json:"jwksUrlPattern"`
 }
@@ -62,5 +59,4 @@
 	ServiceAccountConfiguration ServiceAccountConfiguration `json:"serviceAccountConfiguration"`
 	BZCert                      bzcrt.BZCert                `json:"bZCert"`
 	Signature                   string                      `json:"signature"`
->>>>>>> 45fc8f08
 }