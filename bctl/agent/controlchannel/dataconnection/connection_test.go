--- conflicted
+++ resolved
@@ -9,12 +9,9 @@
 	"time"
 
 	"bastionzero.com/bctl/v1/bctl/agent/controlchannel/agentidentity"
-<<<<<<< HEAD
 	"bastionzero.com/bctl/v1/bctl/agent/controlchannel/monitor"
 	"bastionzero.com/bctl/v1/bctl/agent/keysplitting"
-=======
 	"bastionzero.com/bctl/v1/bctl/agent/mrtap"
->>>>>>> ec6d7652
 	"bastionzero.com/bctl/v1/bzerolib/connection"
 	"bastionzero.com/bctl/v1/bzerolib/connection/agentmessage"
 	"bastionzero.com/bctl/v1/bzerolib/connection/broker"
@@ -75,11 +72,7 @@
 
 			BeforeEach(func() {
 				setupHappyClient()
-<<<<<<< HEAD
-				conn, err = New(logger, validUrl, fakeConnectionId, mockKeysplittingConfig, mockAgentIdentityProvider, fakeMessageSigner, params, headers, mockClient, stats)
-=======
-				conn, err = New(logger, validUrl, fakeConnectionId, mockMrtapConfig, mockAgentIdentityProvider, privateKey, params, headers, mockClient)
->>>>>>> ec6d7652
+				conn, err = New(logger, validUrl, fakeConnectionId, mockMrtapConfig, mockAgentIdentityProvider, privateKey, params, headers, mockClient, stats)
 			})
 
 			It("instantiates without error", func() {
@@ -97,11 +90,7 @@
 
 			BeforeEach(func() {
 				setupHappyClient()
-<<<<<<< HEAD
-				_, err = New(logger, malformedUrl, fakeConnectionId, mockKeysplittingConfig, mockAgentIdentityProvider, fakeMessageSigner, params, headers, mockClient, stats)
-=======
-				_, err = New(logger, malformedUrl, fakeConnectionId, mockMrtapConfig, mockAgentIdentityProvider, privateKey, params, headers, mockClient)
->>>>>>> ec6d7652
+				_, err = New(logger, malformedUrl, fakeConnectionId, mockMrtapConfig, mockAgentIdentityProvider, privateKey, params, headers, mockClient, stats)
 			})
 
 			It("fails to establish a connection", func() {
@@ -119,11 +108,7 @@
 
 			BeforeEach(func() {
 				setupHappyClient()
-<<<<<<< HEAD
-				conn, _ = New(logger, validUrl, fakeConnectionId, mockKeysplittingConfig, mockAgentIdentityProvider, fakeMessageSigner, params, headers, mockClient, stats)
-=======
-				conn, _ = New(logger, validUrl, fakeConnectionId, mockMrtapConfig, mockAgentIdentityProvider, privateKey, params, headers, mockClient)
->>>>>>> ec6d7652
+				conn, _ = New(logger, validUrl, fakeConnectionId, mockMrtapConfig, mockAgentIdentityProvider, privateKey, params, headers, mockClient, stats)
 				conn.Send(testAgentMessage)
 			})
 
@@ -155,11 +140,7 @@
 
 			BeforeEach(func() {
 				setupHappyClient()
-<<<<<<< HEAD
-				conn, _ = New(logger, validUrl, fakeConnectionId, mockKeysplittingConfig, mockAgentIdentityProvider, fakeMessageSigner, params, headers, mockClient, stats)
-=======
-				conn, _ = New(logger, validUrl, fakeConnectionId, mockMrtapConfig, mockAgentIdentityProvider, privateKey, params, headers, mockClient)
->>>>>>> ec6d7652
+				conn, _ = New(logger, validUrl, fakeConnectionId, mockMrtapConfig, mockAgentIdentityProvider, privateKey, params, headers, mockClient, stats)
 
 				mockChannel = new(broker.MockChannel)
 				mockChannel.On("Receive").Return()
@@ -181,11 +162,7 @@
 
 			BeforeEach(func() {
 				setupHappyClient()
-<<<<<<< HEAD
-				conn, _ = New(logger, validUrl, fakeConnectionId, mockKeysplittingConfig, mockAgentIdentityProvider, fakeMessageSigner, params, headers, mockClient, stats)
-=======
-				conn, _ = New(logger, validUrl, fakeConnectionId, mockMrtapConfig, mockAgentIdentityProvider, privateKey, params, headers, mockClient)
->>>>>>> ec6d7652
+				conn, _ = New(logger, validUrl, fakeConnectionId, mockMrtapConfig, mockAgentIdentityProvider, privateKey, params, headers, mockClient, stats)
 
 				doneChan <- struct{}{}
 			})
@@ -200,11 +177,7 @@
 
 			BeforeEach(func() {
 				setupHappyClient()
-<<<<<<< HEAD
-				conn, _ = New(logger, validUrl, fakeConnectionId, mockKeysplittingConfig, mockAgentIdentityProvider, fakeMessageSigner, params, headers, mockClient, stats)
-=======
-				conn, _ = New(logger, validUrl, fakeConnectionId, mockMrtapConfig, mockAgentIdentityProvider, privateKey, params, headers, mockClient)
->>>>>>> ec6d7652
+				conn, _ = New(logger, validUrl, fakeConnectionId, mockMrtapConfig, mockAgentIdentityProvider, privateKey, params, headers, mockClient, stats)
 				conn.Close(fmt.Errorf("felt like it"), 2*time.Second)
 			})
 
