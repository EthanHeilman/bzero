--- conflicted
+++ resolved
@@ -147,7 +147,6 @@
 	srLogger := ccLogger.GetComponentLogger("SignalR")
 
 	// Make our connection
-<<<<<<< HEAD
 	client := signalr.New(srLogger, nil, websocket.New(wsLogger, nil))
 	ms, err := a.config.GetMessageSigner()
 	agentIdentityProvider := agentidentity.New(
@@ -157,9 +156,6 @@
 		a.config,
 		ms,
 	)
-=======
-	client := signalr.New(srLogger, websocket.New(wsLogger))
->>>>>>> ec6d7652
 
 	headers := http.Header{}
 	params := url.Values{
