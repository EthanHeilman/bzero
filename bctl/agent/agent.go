package main

import (
	"context"
	"fmt"
	"net/http"
	"net/url"
	"os"
	"runtime"
	"strings"
	"time"

	"github.com/google/uuid"
	"gopkg.in/tomb.v2"

	"bastionzero.com/agent/agenttype"
	"bastionzero.com/agent/bastion"
	"bastionzero.com/agent/bastion/agentidentity"
	"bastionzero.com/agent/controlchannel"
	"bastionzero.com/agent/controlconnection"
	"bastionzero.com/agent/registration"
	"bastionzero.com/bzerolib/connection"
	"bastionzero.com/bzerolib/connection/messenger/signalr"
	"bastionzero.com/bzerolib/connection/transporter/websocket"
	"bastionzero.com/bzerolib/logger"
)

const (
	// there's nothing magical about the number 3 but we need to guarantee
	// that the timeout is significantly larger than than the heartrate to avoid a race between receiving and reporting a pong
	// as of this writing, this means an expected pong every minute, with a "disconnect" reported after 3 minutes
	bastionDisconnectTimeout  = 3 * controlchannel.HeartRate
	stoppedProcessingPongsMsg = "control channel stopped processing pongs"
)

type AgentConfig interface {
	controlchannel.ControlChannelConfig
	registration.RegistrationConfig
	agentidentity.AgentIdentityTokenConfig

	GetTargetId() string
	GetShutdownInfo() (string, map[string]string)
	GetServiceUrl() string

	SetVersion(version string) error
	SetShutdownInfo(reason string, state map[string]string) error

	Reload() error
}

type Agent struct {
	tmb    tomb.Tomb
	logger *logger.Logger

	agentConfig    AgentConfig
	keyShardConfig controlchannel.KeyShardConfig

	agentType agenttype.AgentType
	version   string

	osSignalChan <-chan os.Signal

	ctx    context.Context
	cancel context.CancelFunc

	controlConn    connection.Connection
	controlChannel *controlchannel.ControlChannel

	bastionClient bastion.ApiClient
}

func (a *Agent) Done() <-chan struct{} {
	return a.tmb.Dead()
}

func (a *Agent) Err() error {
	return a.tmb.Err()
}

func (a *Agent) Run() (err error) {
	defer func() {
		if err != nil {
			a.logger.Error(err)
			a.reportError(err)
		}
	}()

	a.logger.Info("Agent initialization complete")

	// Report any qualified restarts
	go a.reportQualifiedShutdown()

	// Make sure our agent version is up-to-date
	if err = a.agentConfig.SetVersion(a.version); err != nil {
		return
	}

	// Connect the control channel to BastionZero
	a.logger.Info("Creating connection to BastionZero...")
	if err = a.startControlChannel(); err != nil {
		return err
	}

	a.tmb.Go(a.monitorControlChannel)

	// We want to elegantly die from any return statement below
	defer func() {
		// Keep this in this func so that the below err isn't evaluated until
		// the defer statement is called
		a.Close(err)
	}()

	for {
		select {
		case <-a.tmb.Dead():
			return a.tmb.Err()
		// wait until we recieve a kill signal or other runtime shutdown
		case signal := <-a.osSignalChan:
			return fmt.Errorf("received shutdown signal: %s", signal.String())

		// we should report significant-but-non-fatal errors to bastion.
		// this action must be separated from monitorControlChannel so that persistent runtime errors do not
		// prevent the agent from restarting when it stops detecting pings from bastion
		case runtimeErr := <-a.controlChannel.RuntimeErr():
			a.reportError(runtimeErr)
		}
	}
}

func (a *Agent) startControlChannel() error {
	targetId := a.agentConfig.GetTargetId()
	privateKey := a.agentConfig.GetPrivateKey()
	serviceUrl := a.agentConfig.GetServiceUrl()

	aipLogger := a.logger.GetComponentLogger("AgentIdentityToken")
	agentIdProvider := agentidentity.New(
		aipLogger,
		serviceUrl,
		a.agentConfig,
	)

	bcLogger := a.logger.GetComponentLogger("Bastion")
	a.bastionClient = bastion.New(bcLogger, serviceUrl, agentIdProvider, a.version)

	ccId := uuid.New().String()
	ccLogger := a.logger.GetControlChannelLogger(ccId)
	wsLogger := ccLogger.GetComponentLogger("Websocket")
	srLogger := ccLogger.GetComponentLogger("SignalR")

	// Make our connection
	client := signalr.New(srLogger, websocket.New(wsLogger))

	headers := http.Header{}
	params := url.Values{
		"public_key": {a.agentConfig.GetPublicKey().String()},
		"version":    {a.version},
		"target_id":  {targetId},
		"agent_type": {string(a.agentType)},
	}

	// Create our control channel's connection to BastionZero
	conn, err := controlconnection.New(ccLogger, serviceUrl, privateKey, params, headers, client, agentIdProvider)
	if err != nil {
		return err
	}

	// Start up our control channel
<<<<<<< HEAD
	a.controlChannel, err = controlchannel.Start(ccLogger, a.bastionClient, ccId, conn, a.agentType, agentIdToken, privateKey, a.agentConfig, a.keyShardConfig, defaultLogPath)
=======
	a.controlChannel, err = controlchannel.Start(ccLogger, a.bastionClient, ccId, conn, a.agentType, agentIdProvider, privateKey, a.agentConfig, a.keyShardConfig)
>>>>>>> fec294ef
	a.controlConn = conn

	return err
}

func (a *Agent) Close(reason error) {
	a.logger.Infof("Agent is shutting down: %s", reason)

	if a.tmb.Alive() {
		a.tmb.Kill(reason)
		a.tmb.Wait()
	}

	if a.controlConn != nil {
		a.controlConn.Close(reason, 10*time.Second)
	}

	if reason == nil {
		return
	}

	a.agentConfig.SetShutdownInfo(reason.Error(), a.state())
}

// report early errors to the bastion so we have greater visibility
func (a *Agent) reportError(reason error) {
	// If we passed in the Agent's context here, we would have to instantly cancel this.
	// We want to give this code a fair chance of reporting our error
	ctx, cancel := context.WithTimeout(context.TODO(), 10*time.Second)
	defer cancel()

	if err := a.bastionClient.ReportError(ctx, fmt.Sprintf("%s-agent", a.agentType), reason, a.state()); err != nil {
		a.logger.Error(err)
	}
}

// check whether we're restarting after a qualifying event, and thus need to tell Bastion about it
func (a *Agent) reportQualifiedShutdown() {
	shutdownReason, shutdownState := a.agentConfig.GetShutdownInfo()

	if shutdownReason == stoppedProcessingPongsMsg || strings.Contains(shutdownReason, controlchannel.ManualRestartMsg) {
		a.logger.Infof("Notifying Bastion that we restarted because: %s", shutdownReason)

		if err := a.bastionClient.ReportRestart(a.ctx, a.agentConfig.GetTargetId(), a.agentConfig.GetPublicKey().String(), shutdownReason, shutdownState); err != nil {
			a.logger.Errorf("failed to report restart: %s", err)
		}
	}
}

func (a *Agent) monitorControlChannel() error {
	maximumMissedPongSets := int(controlconnection.MaximumReconnectWaitTime / bastionDisconnectTimeout)
	missedPongSets := 0

	for {
		select {
		case <-a.tmb.Dying():
			a.controlChannel.Close(a.tmb.Err())
			return nil
		case <-a.controlChannel.Pong():
			// the CC is still alive!
			missedPongSets = 0
		case <-time.After(bastionDisconnectTimeout):
			// If the CC knows it's not sending pongs, we should stop expecting them until it is back online or dead.
			// But if the maximum websocket backoff time has elapsed, assume we're stuck in a broken state and restart
			if !a.controlChannel.ShouldBeSendingPongs() && missedPongSets < maximumMissedPongSets {
				missedPongSets++
				a.logger.Errorf("Waiting for websocket to reconnect. Missed a set of pongs. (%d sets remaining before restarting)", maximumMissedPongSets-missedPongSets)
			} else {
				// if we don't hear from the CC but its websocket is still alive, assume the CC is broken and restart
				a.logger.Errorf("%s -- Initializing restart...", stoppedProcessingPongsMsg)
				a.controlChannel.Close(fmt.Errorf(stoppedProcessingPongsMsg))
				return fmt.Errorf(stoppedProcessingPongsMsg)
			}
		case <-a.controlChannel.Done():
			// if the CC is reporting done, its websocket is probably dead, or some other fatal error occurred
			a.logger.Errorf("control channel closed with error: %s -- Initializing restart...", a.controlChannel.Err())
			return fmt.Errorf("control channel closed with error: %s", a.controlChannel.Err())
		}
	}
}

func (a *Agent) state() map[string]string {
	hostname, err := os.Hostname()
	if err != nil {
		hostname = ""
	}

	return map[string]string{
		"version":        a.version,
		"targetType":     string(a.agentType),
		"targetId":       a.agentConfig.GetTargetId(),
		"targetHostName": hostname,
		"goos":           runtime.GOOS,
		"goarch":         runtime.GOARCH,
	}
}<|MERGE_RESOLUTION|>--- conflicted
+++ resolved
@@ -165,11 +165,7 @@
 	}
 
 	// Start up our control channel
-<<<<<<< HEAD
-	a.controlChannel, err = controlchannel.Start(ccLogger, a.bastionClient, ccId, conn, a.agentType, agentIdToken, privateKey, a.agentConfig, a.keyShardConfig, defaultLogPath)
-=======
-	a.controlChannel, err = controlchannel.Start(ccLogger, a.bastionClient, ccId, conn, a.agentType, agentIdProvider, privateKey, a.agentConfig, a.keyShardConfig)
->>>>>>> fec294ef
+	a.controlChannel, err = controlchannel.Start(ccLogger, a.bastionClient, ccId, conn, a.agentType, agentIdProvider, privateKey, a.agentConfig, a.keyShardConfig, defaultLogPath)
 	a.controlConn = conn
 
 	return err
