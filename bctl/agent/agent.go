package main

import (
	"context"
	"fmt"
	"net/http"
	"net/url"
	"os"
	"runtime"
	"strings"
	"time"

	"bastionzero.com/bctl/v1/bctl/agent/agentreport"
	"bastionzero.com/bctl/v1/bctl/agent/agenttype"
	"bastionzero.com/bctl/v1/bctl/agent/controlchannel"
	"bastionzero.com/bctl/v1/bctl/agent/controlchannel/agentidentity"
	"bastionzero.com/bctl/v1/bctl/agent/controlconnection"
	"bastionzero.com/bctl/v1/bctl/agent/registration"
	"bastionzero.com/bctl/v1/bzerolib/connection"
	"bastionzero.com/bctl/v1/bzerolib/connection/messenger/signalr"
	"bastionzero.com/bctl/v1/bzerolib/connection/transporter/websocket"
	"bastionzero.com/bctl/v1/bzerolib/logger"
	"bastionzero.com/bctl/v1/bzerolib/report"
	"github.com/google/uuid"
	"gopkg.in/tomb.v2"
)

const (
	// there's nothing magical about the number 3 but we need to guarantee
	// that the timeout is significantly larger than than the heartrate to avoid a race between receiving and reporting a pong
	// as of this writing, this means an expected pong every minute, with a "disconnect" reported after 3 minutes
	bastionDisconnectTimeout  = 3 * controlchannel.HeartRate
	stoppedProcessingPongsMsg = "control channel stopped processing pongs"
)

type IRegistration interface {
	Register(logger *logger.Logger, config registration.RegistrationConfig) error
}

type AgentConfig interface {
	controlchannel.ControlChannelConfig
	registration.RegistrationConfig
	agentidentity.IAgentIdentityTokenStore

	GetTargetId() string
	GetShutdownInfo() (string, map[string]string)
	GetServiceUrl() string

	SetVersion(version string) error
	SetShutdownInfo(reason string, state map[string]string) error

	Reload() error
}

type Agent struct {
	tmb    tomb.Tomb
	logger *logger.Logger

<<<<<<< HEAD
	agentConfig    AgentConfig
	keyShardConfig controlchannel.KeyShardConfig
	agentType      AgentType
	version        string
	osSignalChan   <-chan os.Signal
=======
	config       AgentConfig
	agentType    agenttype.AgentType
	version      string
	osSignalChan <-chan os.Signal
>>>>>>> 428ca155

	ctx    context.Context
	cancel context.CancelFunc

	controlConn    connection.Connection
	controlChannel *controlchannel.ControlChannel
}

func (a *Agent) Run() (err error) {
	defer func() {
		if err != nil {
			a.logger.Error(err)
			a.reportError(err)
		}
	}()

	a.logger.Info("Agent initialization complete")

	// Report any qualified restarts
	go a.reportQualifiedShutdown()

	// Make sure our agent version is up-to-date
	if err = a.agentConfig.SetVersion(a.version); err != nil {
		return
	}

	// Connect the control channel to BastionZero
	a.logger.Info("Creating connection to BastionZero...")
	if err = a.startControlChannel(); err != nil {
		return err
	}

	a.tmb.Go(a.monitorControlChannel)

	// We want to elegantly die from any return statement below
	defer func() {
		// Keep this in this func so that the below err isn't evaluated until
		// the defer statement is called
		a.Close(err)
	}()

	for {
		select {
		case <-a.tmb.Dead():
			return a.tmb.Err()
		// wait until we recieve a kill signal or other runtime shutdown
		case signal := <-a.osSignalChan:
			return fmt.Errorf("received shutdown signal: %s", signal.String())

		// we should report significant-but-non-fatal errors to bastion.
		// this action must be separated from monitorControlChannel so that persistent runtime errors do not
		// prevent the agent from restarting when it stops detecting pings from bastion
		case runtimeErr := <-a.controlChannel.RuntimeErr():
			a.reportError(runtimeErr)
		}
	}
}

func (a *Agent) startControlChannel() error {
	targetId := a.agentConfig.GetTargetId()
	privateKey := a.agentConfig.GetPrivateKey()
	serviceUrl := a.agentConfig.GetServiceUrl()

	aipLogger := a.logger.GetComponentLogger("AgentIdentityProvider")
	agentIdentityProvider := agentidentity.New(
		aipLogger,
		serviceUrl,
		targetId,
		a.agentConfig,
		privateKey,
	)

	ccId := uuid.New().String()
	ccLogger := a.logger.GetControlChannelLogger(ccId)
	wsLogger := ccLogger.GetComponentLogger("Websocket")
	srLogger := ccLogger.GetComponentLogger("SignalR")

	// Make our connection
	client := signalr.New(srLogger, websocket.New(wsLogger))

	headers := http.Header{}
	params := url.Values{
		"public_key": {a.agentConfig.GetPublicKey().String()},
		"version":    {a.version},
		"target_id":  {targetId},
		"agent_type": {string(agenttype.Systemd)},
	}

	// Create our control channel's connection to BastionZero
	conn, err := controlconnection.New(ccLogger, serviceUrl, privateKey, params, headers, client, agentIdentityProvider)
	if err != nil {
		return err
	}

	// Start up our control channel
	a.controlChannel, err = controlchannel.Start(ccLogger, ccId, conn, serviceUrl, string(a.agentType), a.agentConfig.GetTargetId(), agentIdentityProvider, privateKey, a.agentConfig, a.keyShardConfig)
	a.controlConn = conn

	return err
}

func (a *Agent) Close(reason error) {
	a.logger.Infof("Agent is shutting down: %s", reason)

	if a.tmb.Alive() {
		a.tmb.Kill(reason)
		a.tmb.Wait()
	}

	if a.controlConn != nil {
		a.controlConn.Close(reason, 10*time.Second)
	}

	if reason == nil {
		return
	}

	a.agentConfig.SetShutdownInfo(reason.Error(), a.state())
}

// report early errors to the bastion so we have greater visibility
func (a *Agent) reportError(reason error) {
	errReport := report.ErrorReport{
		Reporter:  fmt.Sprintf("%s-agent", a.agentType),
		Timestamp: fmt.Sprint(time.Now().UTC().Unix()),
		Message:   reason.Error(),
		State:     a.state(),
	}

	// If we passed in the Agent's context here, we would have to instantly cancel this.
	// We want to give this code a fair chance of reporting our error
	ctx, cancel := context.WithTimeout(context.TODO(), 10*time.Second)
	defer cancel()
	if err := report.ReportError(ctx, a.agentConfig.GetServiceUrl(), errReport); err != nil {
		a.logger.Errorf("failed to report error: %s", err)
	}
}

// check whether we're restarting after a qualifying event, and thus need to tell Bastion about it
func (a *Agent) reportQualifiedShutdown() {
	shutdownReason, shutdownState := a.agentConfig.GetShutdownInfo()

	if shutdownReason == stoppedProcessingPongsMsg || strings.Contains(shutdownReason, controlchannel.ManualRestartMsg) {
		a.logger.Infof("Notifying Bastion that we restarted because: %s", shutdownReason)

		if err := agentreport.ReportRestart(
			a.ctx,
			a.agentConfig.GetServiceUrl(),
			agentreport.RestartReport{
				TargetId:       a.agentConfig.GetTargetId(),
				AgentPublicKey: a.agentConfig.GetPublicKey().String(),
				Timestamp:      fmt.Sprint(time.Now().UTC().Unix()),
				Message:        shutdownReason,
				State:          shutdownState,
			}); err != nil {
			a.logger.Errorf("failed to report restart: %s", err)
		}
	}
}

func (a *Agent) monitorControlChannel() error {
	maximumMissedPongSets := int(controlconnection.MaximumReconnectWaitTime / bastionDisconnectTimeout)
	missedPongSets := 0

	for {
		select {
		case <-a.tmb.Dying():
			a.controlChannel.Close(a.tmb.Err())
			return nil
		case <-a.controlChannel.Pong():
			// the CC is still alive!
			missedPongSets = 0
		case <-time.After(bastionDisconnectTimeout):
			// If the CC knows it's not sending pongs, we should stop expecting them until it is back online or dead.
			// But if the maximum websocket backoff time has elapsed, assume we're stuck in a broken state and restart
			if !a.controlChannel.ShouldBeSendingPongs() && missedPongSets < maximumMissedPongSets {
				missedPongSets++
				a.logger.Errorf("Waiting for websocket to reconnect. Missed a set of pongs. (%d sets remaining before restarting)", maximumMissedPongSets-missedPongSets)
			} else {
				// if we don't hear from the CC but its websocket is still alive, assume the CC is broken and restart
				a.logger.Errorf("%s -- Initializing restart...", stoppedProcessingPongsMsg)
				a.controlChannel.Close(fmt.Errorf(stoppedProcessingPongsMsg))
				return fmt.Errorf(stoppedProcessingPongsMsg)
			}
		case <-a.controlChannel.Done():
			// if the CC is reporting done, its websocket is probably dead, or some other fatal error occurred
			a.logger.Errorf("control channel closed with error: %s -- Initializing restart...", a.controlChannel.Err())
			return fmt.Errorf("control channel closed with error: %s", a.controlChannel.Err())
		}
	}
}

func (a *Agent) state() map[string]string {
	hostname, err := os.Hostname()
	if err != nil {
		hostname = ""
	}

	return map[string]string{
		"version":        a.version,
		"targetType":     string(a.agentType),
		"targetId":       a.agentConfig.GetTargetId(),
		"targetHostName": hostname,
		"goos":           runtime.GOOS,
		"goarch":         runtime.GOARCH,
	}
}<|MERGE_RESOLUTION|>--- conflicted
+++ resolved
@@ -56,18 +56,11 @@
 	tmb    tomb.Tomb
 	logger *logger.Logger
 
-<<<<<<< HEAD
 	agentConfig    AgentConfig
 	keyShardConfig controlchannel.KeyShardConfig
-	agentType      AgentType
+	agentType      agenttype.AgentType
 	version        string
 	osSignalChan   <-chan os.Signal
-=======
-	config       AgentConfig
-	agentType    agenttype.AgentType
-	version      string
-	osSignalChan <-chan os.Signal
->>>>>>> 428ca155
 
 	ctx    context.Context
 	cancel context.CancelFunc
