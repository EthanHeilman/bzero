package main

import (
	"context"
	"flag"
	"fmt"
	"io"
	"net/url"
	"os"
	"strings"

<<<<<<< HEAD
	agentconfig "bastionzero.com/bctl/v1/bctl/agent/config/agentconfig"
=======
	"bastionzero.com/bctl/v1/bctl/agent/agenttype"
	"bastionzero.com/bctl/v1/bctl/agent/config"
>>>>>>> 428ca155
	"bastionzero.com/bctl/v1/bctl/agent/config/client"
	ksconfig "bastionzero.com/bctl/v1/bctl/agent/config/keyshardconfig"
	"bastionzero.com/bctl/v1/bctl/agent/rbac"
	"bastionzero.com/bctl/v1/bctl/agent/registration"
	"bastionzero.com/bctl/v1/bzerolib/bzos"
	"bastionzero.com/bctl/v1/bzerolib/logger"
)

var (
	serviceUrl, orgId                string
	environmentId, environmentName   string
	activationToken, registrationKey string
	idpProvider, namespace, idpOrgId string
	targetId, targetName             string
	logLevel, configDir              string
	forceReregistration              bool
	wait                             bool
	printVersion                     bool
	listLogFile                      bool
	attemptedRegistration            bool

	// key-shard vars
	getKeyShards, clearKeyShards, addKeyShards, addTargets, removeTargets bool
)

const (
	prodServiceUrl         = "https://cloud.bastionzero.com/"
	defaultLogFilePath     = "/var/log/bzero/bzero-agent.log"
	defaultConfigDirectory = "/etc/bzero"

	// Env var to flag if we are in a kube cluster
	inClusterEnvVar = "BASTIONZERO_IN_CLUSTER"
)

func main() {
	// if running a special subcommand, we handle it separately and don't need to continue execution
	proceed := parseFlags()
	if !proceed {
		return
	}

	agentType := getAgentType()
	version := getAgentVersion()

	// Check if we need to output any info
	if printVersion {
		fmt.Println(version)
		return
	}

	if listLogFile {
		switch agentType {
		case agenttype.Systemd:
			fmt.Println(defaultLogFilePath)
		case agenttype.Kubernetes:
			fmt.Println("BastionZero Agent logs can be accessed via the Kube API server by tailing the pods logs")
		}
		return
	}

	// Make sure our service url is correctly formatted
	// This is just a kindness to our devs so that the agent can be more forgiving to malformatted urls
	if !strings.HasPrefix(serviceUrl, "https") {
		combo, err := url.Parse(serviceUrl)
		if err != nil {
			fmt.Printf("error adding scheme to serviceUrl %s: %s\n", serviceUrl, err)
		}
		combo.Scheme = "https"
		serviceUrl = combo.String()
	}

	// This sets up our registration object with all relevant information in case we need to register
	reg := registration.New(agentType, serviceUrl, activationToken, registrationKey, targetId, version, environmentId, environmentName, targetName, idpProvider, idpOrgId)

	var agent *Agent
	var err error
	switch agentType {
	case agenttype.Systemd:
		agent, err = NewSystemdAgent(version, reg)
	case agenttype.Kubernetes:
		agent, err = NewKubeAgent(version, reg)
	}

	if err != nil {
		fmt.Printf("ERROR: failed to start agent: %s\n", err)
		os.Exit(1)
	}

	if exitError := agent.Run(); exitError == nil {
		os.Exit(0)
	}

	os.Exit(1)
}

func parseFlags() bool {
	/* default command */
	// Helpful flags
	flag.BoolVar(&printVersion, "version", false, "Print current version of the agent")
	flag.BoolVar(&listLogFile, "logs", false, "Print the agent log file path")

	// Our required registration flags
	flag.StringVar(&activationToken, "activationToken", "", "Single-use token used to register the agent")
	flag.StringVar(&registrationKey, "registrationKey", "", "API Key used to register the agent")

	// forced re-registration flags
	flag.BoolVar(&forceReregistration, "y", false, "Boolean flag if you want to force the agent to re-register")
	flag.BoolVar(&forceReregistration, "f", false, "Same as -y")

	// Our flag to determine if this is systemd and will therefore wait for successful registration
	flag.BoolVar(&wait, "w", false, "Mode for systemd processes to wait for successful registration")

	// All optional flags
	flag.StringVar(&serviceUrl, "serviceUrl", prodServiceUrl, "Service URL to use")
	flag.StringVar(&orgId, "orgId", "", "OrgID to use")
	flag.StringVar(&targetName, "targetName", "", "Target name to use")
	flag.StringVar(&targetId, "targetId", "", "Target ID to use")
	flag.StringVar(&logLevel, "logLevel", "debug", "The log level to use -- must be one of 'disabled', 'debug', 'info', 'error'")

	flag.StringVar(&environmentId, "environmentId", "", "Policy environment ID to associate with agent")
	flag.StringVar(&environmentName, "environmentName", "", "(Deprecated) Policy environment Name to associate with agent")

	// new env flags
	flag.StringVar(&environmentId, "envId", "", "(Deprecated) Please use environmentId")
	flag.StringVar(&environmentName, "envName", "", "(Deprecated) Policy environment Name to associate with agent")

	flag.StringVar(&configDir, "configDir", defaultConfigDirectory, "Specify a unique config path for running multiple agents on the same box")

<<<<<<< HEAD
	/* key-shard configuration command */
	keyShardsCmd := flag.NewFlagSet("keyshards", flag.ExitOnError)

	keyShardsCmd.BoolVar(&getKeyShards, "get", false, "Print the agent's keyshard config as a JSON string that can be saved to other agents.")
	keyShardsCmd.BoolVar(&clearKeyShards, "clear", false, "Remove all keyshards from this agent. Any SplitCert targets using this agent as a proxy will be inaccessible.")
	keyShardsCmd.BoolVar(&addKeyShards, "addKeys", false, "Save a JSON file containing keyshard data to this agent. All targets specified in the JSON file will be accessible via SplitCert access if they use this agent as a proxy. Example: 'bzero keyshards -addKeys path/to/keys.json'")
	keyShardsCmd.BoolVar(&addTargets, "addTargets", false, "Add one or more targetIds to this agent's keyshard config. These targets will be accessible via SplitCert access if they use this agent as a proxy. Example: 'bzero keyShards -addTargets target1 target2'")
	keyShardsCmd.BoolVar(&removeTargets, "removeTargets", false, "Remove one or more targetIds from this agent's keyshard config. These targets will no longer be accessible via SplitCert access from this agent. Example: 'bzero keyShards -removeTargets target1 target2'")

	// check if we're in key-shard mode (only supported on the systemd agent)
	if getAgentType() == Systemd && len(os.Args) > 1 && os.Args[1] == "keyshards" {
		// parse the flags, call this function with args
		// should probably put this in a separate file, with separate handlers
		keyShardsCmd.Parse(os.Args[2:])
		if getKeyShards {
			printKeyShardConfig()

		} else if clearKeyShards {
			clearKeyShardConfig()

		} else if addKeyShards {
			if len(keyShardsCmd.Args()) < 1 {
				fmt.Println("error: no file path provided")
				return false
			}
			addKeyShardData(keyShardsCmd.Args()[0])

		} else if addTargets {
			if len(keyShardsCmd.Args()) < 1 {
				fmt.Println("error: no target IDs provided")
				return false
			}
			addTargetIds(keyShardsCmd.Args())

		} else if removeTargets {
			if len(keyShardsCmd.Args()) < 1 {
				fmt.Println("error: no target IDs provided")
				return false
			}
			removeTargetIds(keyShardsCmd.Args())

		} else {
			fmt.Println("Invalid option. Run 'bzero keyshards --help' for more information")
		}

		// no need to continue normal execution
		return false
	} else {
		// either we're a kube agent or we're in a normal systemd execution
		flag.Parse()

		attemptedRegistration = activationToken != "" || registrationKey != ""

		// The environment will overwrite any flags passed
		if getAgentType() == Kubernetes {
			serviceUrl = os.Getenv("SERVICE_URL")
			activationToken = os.Getenv("ACTIVATION_TOKEN")
			targetName = os.Getenv("TARGET_NAME")
			targetId = os.Getenv("TARGET_ID")
			environmentId = os.Getenv("ENVIRONMENT")
			idpProvider = os.Getenv("IDP_PROVIDER")
			idpOrgId = os.Getenv("IDP_ORG_ID")
			namespace = os.Getenv("NAMESPACE")
			registrationKey = os.Getenv("API_KEY")
			logLevel = os.Getenv("LOG_LEVEL")
		}

		return true
=======
	// Parse any flag
	flag.Parse()

	attemptedRegistration = activationToken != "" || registrationKey != ""

	// The environment will overwrite any flags passed
	if getAgentType() == agenttype.Kubernetes {
		serviceUrl = os.Getenv("SERVICE_URL")
		activationToken = os.Getenv("ACTIVATION_TOKEN")
		targetName = os.Getenv("TARGET_NAME")
		targetId = os.Getenv("TARGET_ID")
		environmentId = os.Getenv("ENVIRONMENT")
		idpProvider = os.Getenv("IDP_PROVIDER")
		idpOrgId = os.Getenv("IDP_ORG_ID")
		namespace = os.Getenv("NAMESPACE")
		registrationKey = os.Getenv("API_KEY")
		logLevel = os.Getenv("LOG_LEVEL")
>>>>>>> 428ca155
	}
}

func NewSystemdAgent(
	version string,
	registration *registration.Registration,
) (a *Agent, err error) {
	ctx, cancel := context.WithCancel(context.Background())
	a = &Agent{
		ctx:          ctx,
		cancel:       cancel,
		osSignalChan: bzos.OsShutdownChan(),
		version:      version,
		agentType:    agenttype.Systemd,
	}

	// This context will allow us to cancel everything concisely
	go func() {
		select {
		case <-a.tmb.Dying():
			cancel()
			return
		case <-bzos.OsShutdownChan():
			cancel()
			return
		case <-ctx.Done():
			return
		}
	}()

	// Create our logger
	if a.logger, err = logger.New(&logger.Config{
		ConsoleWriters: []io.Writer{os.Stdout},
		FilePath:       defaultLogFilePath,
		LogLevel:       logger.ToLogLevel(logLevel),
	}); err != nil {
		return
	}
	a.logger.AddAgentVersion(version)
	a.logger.AddAgentType(string(agenttype.Systemd))

	// Now that we have our logger, make sure that any error from statements below
	// gets logged
	defer func() {
		if err != nil {
			a.logger.Error(err)
		}
	}()

	agentClient, err := client.NewSystemdClient(configDir, client.Agent)
	if err != nil {
		return a, fmt.Errorf("failed to initialize agent config client: %s", err)
	} else if a.agentConfig, err = agentconfig.LoadAgentConfig(agentClient); err != nil {
		return a, fmt.Errorf("failed to load agent config: %s", err)
	}

	if keyShardClient, err := client.NewSystemdClient(configDir, client.KeyShard); err != nil {
		return a, fmt.Errorf("failed to initialize key shard config client: %w", err)
	} else if a.keyShardConfig, err = ksconfig.LoadKeyShardConfig(keyShardClient); err != nil {
		return a, fmt.Errorf("failed to load key shard config: %w", err)
	}

	a.logger.Info("Starting up the BastionZero Agent")

	// If this is an agent run by systemd, we add the -w (wait) flag
	// which means that this process will wait until it detects a new
	// registration and then it we load it before proceeding
	isRegistered := !a.agentConfig.GetPublicKey().IsEmpty()
	if !isRegistered && wait {
		a.logger.Info("This Agent is waiting for a new registration to start up. Please see documentation for more information: https://docs.bastionzero.com/docs/deployment/installing-the-agent#step-2-2-agent-registration")
<<<<<<< HEAD
		agentClient.WaitForRegistration(a.ctx)
=======
		if err := sysdClient.WaitForRegistration(a.ctx); err != nil {
			return a, err
		}
>>>>>>> 428ca155

		// Now that we're registered, we need to reload our config to make sure it's up-to-date
		if err := a.agentConfig.Reload(); err != nil {
			return a, fmt.Errorf("failed to reload config after new registration detected: %w", err)
		}
	}

	// Register if we aren't already
	if !isRegistered || forceReregistration {
		a.logger.Info("Agent is starting new registration")

		// Regardless of the response, we're done here. Registration for the Systemd agent
		// is designed to essentially be a cli command and not fully start up the agent
		if err = registration.Register(a.ctx, a.logger, a.agentConfig); err != nil {
			return
		}
		os.Exit(0)
	} else {
		// we're already registered. If another attempt was made to register, exit
		if attemptedRegistration {
			err = fmt.Errorf("BastionZero Agent is already registered. To force re-register, use the -y flag")
			return
		}

		a.logger.Infof("BastionZero Agent is registered with %s", a.agentConfig.GetServiceUrl())
	}

	return
}

func NewKubeAgent(
	version string,
	registration *registration.Registration,
) (a *Agent, err error) {

	ctx, cancel := context.WithCancel(context.Background())
	a = &Agent{
		ctx:          ctx,
		cancel:       cancel,
		version:      version,
		osSignalChan: bzos.OsShutdownChan(),
		agentType:    agenttype.Kubernetes,
	}

	// This context will allow us to cancel everything concisely
	go func() {
		select {
		case <-a.tmb.Dying():
			cancel()
			return
		case <-bzos.OsShutdownChan():
			cancel()
			return
		case <-ctx.Done():
			return
		}
	}()

	// Create our logger
	if a.logger, err = logger.New(&logger.Config{
		ConsoleWriters: []io.Writer{os.Stdout},
		LogLevel:       logger.ToLogLevel(logLevel),
	}); err != nil {
		return nil, err
	}
	a.logger.AddAgentVersion(version)
	a.logger.AddAgentType(string(agenttype.Kubernetes))

	// Now that we have our logger, make sure that any error from statements below
	// gets logged
	defer func() {
		if err != nil {
			a.logger.Error(err)
		}
	}()

	// Initialize our config
	if agentClient, err := client.NewKubernetesClient(ctx, namespace, targetName, client.Agent); err != nil {
		return a, fmt.Errorf("failed to initialize agent config client: %w", err)
	} else if a.agentConfig, err = agentconfig.LoadAgentConfig(agentClient); err != nil {
		return a, fmt.Errorf("failed to load agent config: %w", err)
	}

	if keyShardClient, err := client.NewKubernetesClient(ctx, namespace, targetName, client.KeyShard); err != nil {
		return a, fmt.Errorf("failed to initialize key shard config client: %w", err)
	} else if a.keyShardConfig, err = ksconfig.LoadKeyShardConfig(keyShardClient); err != nil {
		return a, fmt.Errorf("failed to load key shard config: %w", err)
	}

	a.logger.Infof("Starting up the BastionZero Agent")

	// Verify we have the correct RBAC permissions
	if err = rbac.CheckPermissions(a.logger, namespace); err != nil {
		return a, fmt.Errorf("error verifying agent kubernetes setup: %w", err)
	} else {
		a.logger.Info("Namespace and service account permissions verified")
	}

	// The kube agent registers itself (if requested) and then reloads the config
	// to continue running. There is no restart after registration.
	isRegistered := !a.agentConfig.GetPublicKey().IsEmpty()
	if !isRegistered || forceReregistration {
		a.logger.Info("Agent is starting new registration")

		if err = registration.Register(a.ctx, a.logger, a.agentConfig); err != nil {
			return a, fmt.Errorf("failed to register kube agent: %w", err)
		}

		// Now that we're registered, we need to reload our config to make sure it's up-to-date
		if err = a.agentConfig.Reload(); err != nil {
			return
		}
	} else {
		// we're already registered. If another attempt was made to register, exit
		if attemptedRegistration {
			err = fmt.Errorf("BastionZero Agent is already registered. To force re-register, use the -y flag")
			return
		}

		a.logger.Infof("BastionZero Agent is registered with %s", a.agentConfig.GetServiceUrl())
	}

	return
}

func getAgentVersion() string {
	return "$AGENT_VERSION"
}

func getAgentType() agenttype.AgentType {
	// determine agent type
	if val := os.Getenv(inClusterEnvVar); val != "" {
		return agenttype.Kubernetes
	} else {
		return agenttype.Systemd
	}
}<|MERGE_RESOLUTION|>--- conflicted
+++ resolved
@@ -9,12 +9,8 @@
 	"os"
 	"strings"
 
-<<<<<<< HEAD
+	"bastionzero.com/bctl/v1/bctl/agent/agenttype"
 	agentconfig "bastionzero.com/bctl/v1/bctl/agent/config/agentconfig"
-=======
-	"bastionzero.com/bctl/v1/bctl/agent/agenttype"
-	"bastionzero.com/bctl/v1/bctl/agent/config"
->>>>>>> 428ca155
 	"bastionzero.com/bctl/v1/bctl/agent/config/client"
 	ksconfig "bastionzero.com/bctl/v1/bctl/agent/config/keyshardconfig"
 	"bastionzero.com/bctl/v1/bctl/agent/rbac"
@@ -143,7 +139,6 @@
 
 	flag.StringVar(&configDir, "configDir", defaultConfigDirectory, "Specify a unique config path for running multiple agents on the same box")
 
-<<<<<<< HEAD
 	/* key-shard configuration command */
 	keyShardsCmd := flag.NewFlagSet("keyshards", flag.ExitOnError)
 
@@ -154,7 +149,7 @@
 	keyShardsCmd.BoolVar(&removeTargets, "removeTargets", false, "Remove one or more targetIds from this agent's keyshard config. These targets will no longer be accessible via SplitCert access from this agent. Example: 'bzero keyShards -removeTargets target1 target2'")
 
 	// check if we're in key-shard mode (only supported on the systemd agent)
-	if getAgentType() == Systemd && len(os.Args) > 1 && os.Args[1] == "keyshards" {
+	if getAgentType() == agenttype.Systemd && len(os.Args) > 1 && os.Args[1] == "keyshards" {
 		// parse the flags, call this function with args
 		// should probably put this in a separate file, with separate handlers
 		keyShardsCmd.Parse(os.Args[2:])
@@ -198,7 +193,7 @@
 		attemptedRegistration = activationToken != "" || registrationKey != ""
 
 		// The environment will overwrite any flags passed
-		if getAgentType() == Kubernetes {
+		if getAgentType() == agenttype.Kubernetes {
 			serviceUrl = os.Getenv("SERVICE_URL")
 			activationToken = os.Getenv("ACTIVATION_TOKEN")
 			targetName = os.Getenv("TARGET_NAME")
@@ -210,27 +205,7 @@
 			registrationKey = os.Getenv("API_KEY")
 			logLevel = os.Getenv("LOG_LEVEL")
 		}
-
 		return true
-=======
-	// Parse any flag
-	flag.Parse()
-
-	attemptedRegistration = activationToken != "" || registrationKey != ""
-
-	// The environment will overwrite any flags passed
-	if getAgentType() == agenttype.Kubernetes {
-		serviceUrl = os.Getenv("SERVICE_URL")
-		activationToken = os.Getenv("ACTIVATION_TOKEN")
-		targetName = os.Getenv("TARGET_NAME")
-		targetId = os.Getenv("TARGET_ID")
-		environmentId = os.Getenv("ENVIRONMENT")
-		idpProvider = os.Getenv("IDP_PROVIDER")
-		idpOrgId = os.Getenv("IDP_ORG_ID")
-		namespace = os.Getenv("NAMESPACE")
-		registrationKey = os.Getenv("API_KEY")
-		logLevel = os.Getenv("LOG_LEVEL")
->>>>>>> 428ca155
 	}
 }
 
@@ -301,13 +276,9 @@
 	isRegistered := !a.agentConfig.GetPublicKey().IsEmpty()
 	if !isRegistered && wait {
 		a.logger.Info("This Agent is waiting for a new registration to start up. Please see documentation for more information: https://docs.bastionzero.com/docs/deployment/installing-the-agent#step-2-2-agent-registration")
-<<<<<<< HEAD
-		agentClient.WaitForRegistration(a.ctx)
-=======
-		if err := sysdClient.WaitForRegistration(a.ctx); err != nil {
+		if err := agentClient.WaitForRegistration(a.ctx); err != nil {
 			return a, err
 		}
->>>>>>> 428ca155
 
 		// Now that we're registered, we need to reload our config to make sure it's up-to-date
 		if err := a.agentConfig.Reload(); err != nil {
