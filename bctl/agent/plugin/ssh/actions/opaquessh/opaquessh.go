--- conflicted
+++ resolved
@@ -62,15 +62,9 @@
 
 func (s *OpaqueSsh) Receive(action string, actionPayload []byte) ([]byte, error) {
 
-<<<<<<< HEAD
-	switch ssh.SshSubAction(action) {
-	case ssh.SshOpen:
-		var openRequest ssh.SshOpenMessage
-=======
 	switch bzssh.SshSubAction(action) {
 	case bzssh.SshOpen:
 		var openRequest bzssh.SshOpenMessage
->>>>>>> 1a06f7e4
 		if err := json.Unmarshal(actionPayload, &openRequest); err != nil {
 			return nil, fmt.Errorf("malformed opaque ssh action payload %s", string(actionPayload))
 		} else if err = s.authorizedKeys.Add(string(openRequest.PublicKey)); err != nil {
